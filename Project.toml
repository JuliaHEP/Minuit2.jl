--- conflicted
+++ resolved
@@ -35,10 +35,7 @@
 ComponentArrays = "0.15.28"
 CxxWrap = "0.16"
 Distributions = "0.25.117"
-<<<<<<< HEAD
-=======
 DistributionsHEP = "0.5.0"
->>>>>>> d1e35db4
 FHist = "0.11"
 IterTools = "1.10.0"
 LinearAlgebra = "1"
